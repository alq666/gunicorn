--- conflicted
+++ resolved
@@ -1675,7 +1675,6 @@
     host:port of the statsd server to log to
     """
 
-<<<<<<< HEAD
 class UseStatsdTags(Setting):
     name = "statsd_use_tags"
     section = "Logging"
@@ -1685,7 +1684,8 @@
     action = "store_true"
     desc = """\
     Use tags in statsd instead of changing the metric name
-=======
+    """
+
 class StatsdPrefix(Setting):
     name = "statsd_prefix"
     section = "Logging"
@@ -1695,5 +1695,4 @@
     validator = validate_string
     desc = """\
     prefix to use when emitting statsd metrics (a trailing . is added, if not provided)
->>>>>>> 890aca6c
     """