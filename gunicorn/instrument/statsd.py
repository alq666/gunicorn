--- conflicted
+++ resolved
@@ -28,11 +28,12 @@
         """host, port: statsD server
         """
         Logger.__init__(self, cfg)
-<<<<<<< HEAD
+
         # Defensive initialization
         self.statsd_use_tags = False
         self.proc_name = None
         self.sock = None
+        self.prefix = sub(r"^(.+[^.]+)\.*$", "\g<1>.", cfg.statsd_prefix)
 
         try:
           # Use proc_name to decorate metric names
@@ -43,9 +44,6 @@
           pass
 
         # Should anything fail
-=======
-        self.prefix = sub(r"^(.+[^.]+)\.*$", "\g<1>.", cfg.statsd_prefix)
->>>>>>> 890aca6c
         try:
             host, port = cfg.statsd_host
 
@@ -122,52 +120,36 @@
     def gauge(self, name, value, tags=None):
         try:
             if self.sock:
-<<<<<<< HEAD
                 self.sock.send("{0}:{1}|g{2}".format(self._metric_name(name),
                                                      value,
                                                      self._meta(None, tags)))
-=======
-                self.sock.send("{0}{1}:{2}|g".format(self.prefix, name, value))
->>>>>>> 890aca6c
         except Exception:
             pass
 
     def increment(self, name, value, tags, sampling_rate=1.0):
         try:
             if self.sock:
-<<<<<<< HEAD
                 self.sock.send("{0}:{1}|c{2}".format(self._metric_name(name),
                                                      value,
                                                      self._meta(sampling_rate, tags)))
-=======
-                self.sock.send("{0}{1}:{2}|c|@{3}".format(self.prefix, name, value, sampling_rate))
->>>>>>> 890aca6c
         except Exception:
             pass
 
     def decrement(self, name, value, tags, sampling_rate=1.0):
         try:
             if self.sock:
-<<<<<<< HEAD
                 self.sock.send("{0}:-{1}|c{2}".format(self._metric_name(name),
                                                       value,
                                                       self._meta(sampling_rate, tags)))
-=======
-                self.sock.send("{0){1}:-{2}|c|@{3}".format(self.prefix, name, value, sampling_rate))
->>>>>>> 890aca6c
         except Exception:
             pass
 
     def histogram(self, name, value, tags):
         try:
             if self.sock:
-<<<<<<< HEAD
                 self.sock.send("{0}:{1}|ms{2}".format(self._metric_name(name),
                                                       value,
                                                       self._meta(None, tags)))
-=======
-                self.sock.send("{0}{1}:{2}|ms".format(self.prefix, name, value))
->>>>>>> 890aca6c
         except Exception:
             pass
 
@@ -178,14 +160,18 @@
         and
         gunicorn.metric when using statsd tags
         """
+        name_parts = []
         if not self.statsd_use_tags and\
            self.proc_name is not None and\
            len(self.proc_name) > 0 and\
            self.proc_name != "gunicorn":
-            name_parts = ("gunicorn", self.proc_name, name)
+            name_parts = ["gunicorn", self.proc_name, name]
         else:
-            name_parts = ("gunicorn", name)
-        return ".".join(name_parts)
+            name_parts = ["gunicorn", name]
+        name = ".".join(name_parts)
+        if self.prefix:
+            name = self.prefix + name
+        return name
 
     def _meta(self, sampling_rate, tags):
         """Serialize metadata
