--- conflicted
+++ resolved
@@ -82,7 +82,6 @@
     t.eq(logger.sock.msgs[1], "gunicorn.requests:1|c|@1.0")
     t.eq(logger.sock.msgs[2], "gunicorn.request.status.200:1|c|@1.0")
 
-<<<<<<< HEAD
 def test_name():
     c = Config()
     c.set("proc_name", "testing")
@@ -110,7 +109,7 @@
 
     logger.info("Blah", extra={"mtype": "gauge", "metric": "test", "value": 666, "tags": ["abc", "def"]})
     t.eq(logger.sock.msgs[0], "gunicorn.test:666|g|#abc,def")
-=======
+
 def test_prefix():
     c = Config()
     c.set("statsd_prefix", "test.")
@@ -145,5 +144,4 @@
     logger.sock = MockSocket(False)
 
     logger.info("Blah", extra={"mtype": "gauge", "metric": "gunicorn.test", "value": 666})
-    t.eq(logger.sock.msgs[0], "test.asdf.gunicorn.test:666|g")
->>>>>>> 890aca6c
+    t.eq(logger.sock.msgs[0], "test.asdf.gunicorn.test:666|g")