--- conflicted
+++ resolved
@@ -1,9 +1,5 @@
 [tox]
-<<<<<<< HEAD
-envlist = py{37,38,39,310,311,py3}, lint, docs-lint, pycodestyle, run-entrypoint, run-module
-=======
-envlist = py{37,38,39,310,311,312,py3}, lint, docs-lint, pycodestyle
->>>>>>> 4ce82358
+envlist = py{37,38,39,310,311,312,py3}, lint, docs-lint, pycodestyle, run-entrypoint, run-module
 skipsdist = false
 ; Can't set skipsdist and use_develop in tox v4 to true due to https://github.com/tox-dev/tox/issues/2730
 
